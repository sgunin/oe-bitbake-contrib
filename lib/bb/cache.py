--- conflicted
+++ resolved
@@ -116,12 +116,10 @@
 
     @classmethod
     def from_metadata(cls, filename, metadata):
-<<<<<<< HEAD
         if cls.getvar('__SKIPPED', metadata):
             return cls.make_optional(skipped=True)
-=======
+
         tasks = metadata.getVar('__BBTASKS', False)
->>>>>>> 315b83d1
 
         pn = cls.getvar('PN', metadata)
         packages = cls.listvar('PACKAGES', metadata)
@@ -137,12 +135,8 @@
             task_deps        = metadata.getVar('_task_deps', False) or
                                {'tasks': [], 'parents': {}},
             variants         = cls.listvar('__VARIANTS', metadata) + [''],
-<<<<<<< HEAD
+
             skipped          = False,
-=======
-
-            skipped          = cls.getvar('__SKIPPED', metadata),
->>>>>>> 315b83d1
             timestamp        = bb.parse.cached_mtime(filename),
             packages         = cls.listvar('PACKAGES', metadata),
             pn               = pn,
